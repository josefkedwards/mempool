--- conflicted
+++ resolved
@@ -139,15 +139,13 @@
     AUDIT_START_HEIGHT: number;
     SERVERS: string[];
   },
-<<<<<<< HEAD
   MEMPOOL_SERVICES: {
     API: string;
     ACCELERATIONS: boolean;
-=======
+  },
   REDIS: {
     ENABLED: boolean;
     UNIX_SOCKET_PATH: string;
->>>>>>> cac2a984
   },
 }
 
@@ -288,17 +286,14 @@
     'AUDIT_START_HEIGHT': 774000,
     'SERVERS': [],
   },
-<<<<<<< HEAD
   'MEMPOOL_SERVICES': {
     'API': '',
     'ACCELERATIONS': false,
-  }
-=======
+  },
   'REDIS': {
     'ENABLED': false,
     'UNIX_SOCKET_PATH': '',
   },
->>>>>>> cac2a984
 };
 
 class Config implements IConfig {
@@ -319,11 +314,8 @@
   EXTERNAL_DATA_SERVER: IConfig['EXTERNAL_DATA_SERVER'];
   MAXMIND: IConfig['MAXMIND'];
   REPLICATION: IConfig['REPLICATION'];
-<<<<<<< HEAD
   MEMPOOL_SERVICES: IConfig['MEMPOOL_SERVICES'];
-=======
   REDIS: IConfig['REDIS'];
->>>>>>> cac2a984
 
   constructor() {
     const configs = this.merge(configFromFile, defaults);
@@ -344,11 +336,8 @@
     this.EXTERNAL_DATA_SERVER = configs.EXTERNAL_DATA_SERVER;
     this.MAXMIND = configs.MAXMIND;
     this.REPLICATION = configs.REPLICATION;
-<<<<<<< HEAD
     this.MEMPOOL_SERVICES = configs.MEMPOOL_SERVICES;
-=======
     this.REDIS = configs.REDIS;
->>>>>>> cac2a984
   }
 
   merge = (...objects: object[]): IConfig => {
